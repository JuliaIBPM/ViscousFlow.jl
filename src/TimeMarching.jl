module TimeMarching

import Whirl
import Whirl:@get

struct RKParams
    nstage::Int
  c::Vector{Float64}
  a::Matrix{Float64}
end

using ..IntFactSystems

const RK31 = RKParams(3, [0.5, 1.0, 1.0],
                      [1/2        0        0
                       √3/3 (3-√3)/3        0
                       (3+√3)/6    -√3/3 (3+√3)/6])

struct Operators{TA}

  A⁻¹ :: TA
  r₁ :: Function

end

struct ConstrainedOperators{TA,S,S0}

  A⁻¹ :: TA
  B₁ᵀ :: Function
  B₂ :: Function
  P  :: Function  # Smoother of constraint data (or identity)
  S⁻¹ :: S
  S₀⁻¹ :: S0
  r₁ :: Function
  r₂ :: Function

end


struct TimeParams
  Δt::Float64
  rk::RKParams
end

function Base.show(io::IO, p::TimeParams)
    print(io, "Time step size $(p.Δt)")
end

#=
  We seek to advance, from tⁿ to tⁿ+Δt, the solution of equations of the form

  d/dt (Hu) + HB₁ᵀf =  Hr₁(u,t)

  subject to the constraint

  B₂u = r₂(t)

  where H is the integrating factor H(tⁿ+Δt-t). Each stage of the IF-HERK algorithm
  requires the solution of the saddle point problem

   [Aⁱ  B₁ᵀ](u) = (R₁)
   [B₂ 0  ](f̃) = (R₂)

  where Aⁱ = H(t(i)-t(i+1)). Ultimately, this is solved by use of the Schur complement
  Sⁱ = -B₂(Aⁱ)⁻¹B₁ᵀ. Note that only (Aⁱ)⁻¹ is required, not Aⁱ itself.

  We assume that the algorithm here only has two different forms of (Aⁱ)⁻¹ in the
  various stages: H(Δt/2) and H(0) = I (identity). The former is referred to as
  A⁻¹ in the code. The solution at tⁿ is delivered in the structure `s`, and
  returned as an updated version of itself at tⁿ+Δt. The time parameters are
  provided in `p`. The inverses of the Schur complements corresponding to
  H(Δt/2) and to H(0) are provided as operators S⁻¹ and S₀⁻¹, respectively.

  A⁻¹ is function that acts upon data of size s.u and returns data of same size
  B₁ᵀ is function that acts upon data of size s.f and returns data of size s.u
  B₂ is a function that acts upon data of size s and returns data of size s.f
  S and S₀ are factorized Schur complement matrices
  r₁ is function that acts upon solution structure s and returns data of size s.u
  r₂ is function that acts upon time value and returns data of size s.f
=#
function ifherk!(s::Whirl.ConstrainedSoln{T,K},p::TimeParams,ops::ConstrainedOperators) where {T,K}
# Advance the solution by one time step
@get p (Δt,rk)
@get ops (A⁻¹,B₁ᵀ,B₂,P,S⁻¹,S₀⁻¹,r₁,r₂)

# first stage
sᵢ = deepcopy(s)
sᵢ₊₁ = deepcopy(sᵢ)
sᵢ₊₁.t = s.t + Δt*rk.c[1]
A⁻¹gᵢ = Δt*rk.a[1][1]*A⁻¹(r₁(sᵢ,sᵢ₊₁.t))
qᵢ₊₁ = A⁻¹(s.u)
sᵢ₊₁.u = qᵢ₊₁ + A⁻¹gᵢ
sᵢ₊₁.f = -P(S⁻¹(B₂(sᵢ₊₁.u) - r₂(sᵢ,sᵢ₊₁.t)))
A⁻¹B₁ᵀf = A⁻¹(B₁ᵀ(sᵢ₊₁.f))
@. sᵢ₊₁.u -= A⁻¹B₁ᵀf

w = []
for i = 2:rk.nstage-1
  sᵢ = deepcopy(sᵢ₊₁)
  sᵢ₊₁.t = s.t + Δt*rk.c[i]
  push!(w,(A⁻¹gᵢ-A⁻¹B₁ᵀf)/(Δt*rk.a[i-1][i-1]))
  for j = 1:i-1
    w[j] = A⁻¹(w[j])
  end
  A⁻¹gᵢ = Δt*rk.a[i][i]*A⁻¹(r₁(sᵢ,sᵢ₊₁.t))
  qᵢ₊₁ = A⁻¹(qᵢ₊₁)
  @. sᵢ₊₁.u = qᵢ₊₁ + A⁻¹gᵢ
  for j = 1:i-1
    @. sᵢ₊₁.u += Δt*rk.a[i][j]*w[j]
  end
  sᵢ₊₁.f = -P(S⁻¹(B₂(sᵢ₊₁.u) - r₂(sᵢ,sᵢ₊₁.t)))
  A⁻¹B₁ᵀf = A⁻¹(B₁ᵀ(sᵢ₊₁.f))
  @. sᵢ₊₁.u -= A⁻¹B₁ᵀf
end

# In final stage, A⁻¹ is assumed to be the identity
i = rk.nstage
sᵢ = deepcopy(sᵢ₊₁)
sᵢ₊₁.t = s.t + Δt*rk.c[i]
push!(w,(A⁻¹gᵢ-A⁻¹B₁ᵀf)/(Δt*rk.a[i-1][i-1]))
for j = 1:i-1
  w[j] = w[j]
end
A⁻¹gᵢ = Δt*rk.a[i][i]*r₁(sᵢ,sᵢ₊₁.t)
sᵢ₊₁.u = qᵢ₊₁ + A⁻¹gᵢ
for j = 1:i-1
  @. sᵢ₊₁.u += Δt*rk.a[i][j]*w[j]
end
sᵢ₊₁.f = -P(S₀⁻¹(B₂(sᵢ₊₁.u) - r₂(sᵢ,sᵢ₊₁.t)))
A⁻¹B₁ᵀf = B₁ᵀ(sᵢ₊₁.f)
@. sᵢ₊₁.u -= A⁻¹B₁ᵀf

# Finalize
s = deepcopy(sᵢ₊₁)
s.f /= Δt*rk.a[rk.nstage][rk.nstage]

return s

end

<<<<<<< HEAD
function ifrk!(s::Whirl.Soln{T},p::TimeParams,ops::Operators) where {T}
# Advance the solution by one time step
@get p (Δt,rk)
@get ops (A⁻¹,r₁)
=======
function ifrk!(s₊, s, Δt, rk::RKParams, sys::System{Unconstrained})
    @get sys (A⁻¹g, q, Ñ, w) # scratch space
    resize!(w, rk.nstage-1)
>>>>>>> 9df1e722

    u₊ = s₊.u
    u₊ .= s.u

    t₊ = s.t + Δt*rk.c[1]

    A⁻¹(A⁻¹g, r₁(Ñ, u₊, t₊, sys), sys)
    A⁻¹g .*= Δt*rk.a[1, 1]

    A⁻¹(q, s.u, sys)

    @. u₊ = q + A⁻¹g

    for i = 2:rk.nstage-1
        t₊ = s.t + Δt*rk.c[i]

        w[i-1] .= A⁻¹g ./ (Δt*rk.a[i-1, i-1])
        for j = 1:i-1
            A⁻¹(w[j], w[j], sys)
        end

        A⁻¹(A⁻¹g, r₁(Ñ, u₊, t₊, sys), sys)
        A⁻¹g .*= Δt*rk.a[i,i]

        A⁻¹(q, q, sys)

        @. u₊ = q + A⁻¹g

        for j = 1:i-1
            @. u₊ += Δt*rk.a[i,j]*w[j]
        end
    end

    # In final stage, A⁻¹ is assumed to be the identity
    i = rk.nstage
    t₊ = s.t + Δt*rk.c[i]
    w[i-1] .= A⁻¹g ./ (Δt*rk.a[i-1,i-1])

    r₁(A⁻¹g, u₊, t₊, sys)
    A⁻¹g .*= Δt*rk.a[i,i]

    @. u₊ = q + A⁻¹g
    for j in 1:i-1
        u₊ .+= Δt*rk.a[i,j].*w[j]
    end

    s₊.t = t₊

    return s₊
end

end<|MERGE_RESOLUTION|>--- conflicted
+++ resolved
@@ -138,16 +138,9 @@
 
 end
 
-<<<<<<< HEAD
-function ifrk!(s::Whirl.Soln{T},p::TimeParams,ops::Operators) where {T}
-# Advance the solution by one time step
-@get p (Δt,rk)
-@get ops (A⁻¹,r₁)
-=======
 function ifrk!(s₊, s, Δt, rk::RKParams, sys::System{Unconstrained})
     @get sys (A⁻¹g, q, Ñ, w) # scratch space
     resize!(w, rk.nstage-1)
->>>>>>> 9df1e722
 
     u₊ = s₊.u
     u₊ .= s.u
