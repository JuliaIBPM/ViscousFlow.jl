--- conflicted
+++ resolved
@@ -12,12 +12,9 @@
 docdir = "../docs/src/manual"
 litdir = "./literate"
 
-<<<<<<< HEAD
-=======
 if GROUP == "All" || GROUP == "Base"
     include("basicfields.jl")
 end
->>>>>>> 4f18eafa
 
 if GROUP == "All" || GROUP == "Literate"
   for (root, dirs, files) in walkdir(litdir)
