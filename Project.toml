--- conflicted
+++ resolved
@@ -50,13 +50,8 @@
 JLD = "^0"
 LaTeXStrings = "^1.0"
 LinearMaps = "^2.4"
-<<<<<<< HEAD
-PlotUtils = "^0"
+PlotUtils = "^0, 1.0"
 Plots = "^0, 1.3"
-=======
-PlotUtils = "^0, 1.0"
-Plots = "^0"
->>>>>>> 531bd08e
 ProgressMeter = "^1.1"
 PyCall = "^1.91"
 PyPlot = "^2.8"
